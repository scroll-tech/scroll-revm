use crate::{
    builder::ScrollBuilder,
    handler::ScrollHandler,
<<<<<<< HEAD
    l1block::*,
    test_utils::{context, ScrollContextTestUtils, CALLER},
=======
    test_utils::{context_with_funds, CALLER},
    transaction::SYSTEM_ADDRESS,
>>>>>>> 132de3cd
    ScrollSpecId,
};
use std::{boxed::Box, vec};

use revm::{
    context::{result::EVMError, ContextTr, JournalTr},
    handler::{EthFrame, EvmTr, Handler},
};
use revm_primitives::U256;

#[test]
fn test_should_deduct_correct_fees_bernoulli() -> Result<(), Box<dyn core::error::Error>> {
    let ctx = context()
        .with_funds(U256::from(30_000))
        .modify_cfg_chained(|cfg| cfg.spec = ScrollSpecId::BERNOULLI);
    let mut evm = ctx.clone().build_scroll();
    let handler = ScrollHandler::<_, EVMError<_>, EthFrame<_, _, _>>::new();

    handler.pre_execution(&mut evm).unwrap();

    let caller_account = evm.ctx().journal().load_account(CALLER)?;

    // cost is 21k + 1012 (shanghai l1 cost).
    assert_eq!(caller_account.data.info.balance, U256::from(7988));

    Ok(())
}

#[test]
fn test_should_deduct_correct_fees_curie() -> Result<(), Box<dyn core::error::Error>> {
    let ctx = context()
        .with_funds(U256::from(70_000))
        .modify_cfg_chained(|cfg| cfg.spec = ScrollSpecId::CURIE);
    let mut evm = ctx.clone().build_scroll();
    let handler = ScrollHandler::<_, EVMError<_>, EthFrame<_, _, _>>::new();

    handler.pre_execution(&mut evm).unwrap();

    let caller_account = evm.ctx().journal().load_account(CALLER)?;

    // cost is 21k + 40k (curie l1 cost).
    assert_eq!(caller_account.data.info.balance, U256::from(9000));

    Ok(())
}

#[test]
<<<<<<< HEAD
fn test_should_deduct_correct_fees_feynman() -> Result<(), Box<dyn core::error::Error>> {
    let initial_funds = U256::from(70_000);
    let compression_ratio = U256::from(5_000_000_000u64);
    let tx_payload = vec![0u8; 100];

    let gas_oracle = vec![
        (L1_BASE_FEE_SLOT, U256::from(1_000_000_000u64)),
        (L1_BLOB_BASE_FEE_SLOT, U256::from(1_000_000_000u64)),
        (L1_COMMIT_SCALAR_SLOT, U256::from(10)),
        (L1_BLOB_SCALAR_SLOT, U256::from(20)),
        (PENALTY_THRESHOLD_SLOT, U256::from(6_000_000_000u64)),
        (PENALTY_FACTOR_SLOT, U256::from(2_000_000_000u64)),
    ];

    let ctx = context()
        .with_funds(initial_funds)
        .modify_cfg_chained(|cfg| cfg.spec = ScrollSpecId::FEYNMAN)
        .modify_tx_chained(|tx| tx.compression_ratio = Some(compression_ratio))
        .with_gas_oracle_config(gas_oracle)
        .with_tx_payload(tx_payload.into());
=======
fn test_no_rollup_fee_for_system_tx() -> Result<(), Box<dyn core::error::Error>> {
    let ctx = context_with_funds(U256::from(70_000))
        .modify_cfg_chained(|cfg| cfg.spec = ScrollSpecId::CURIE)
        .modify_tx_chained(|tx| {
            tx.base.caller = SYSTEM_ADDRESS;
            tx.base.gas_price = 0
        });
>>>>>>> 132de3cd

    let mut evm = ctx.clone().build_scroll();
    let handler = ScrollHandler::<_, EVMError<_>, EthFrame<_, _, _>>::new();

    handler.pre_execution(&mut evm).unwrap();

    let caller_account = evm.ctx().journal().load_account(CALLER)?;

<<<<<<< HEAD
    // cost is 21k + 6k (applying 2x penalty).
    let balance_diff = initial_funds.saturating_sub(caller_account.data.info.balance);
    assert_eq!(balance_diff, U256::from(27000));
=======
    // gas price is 0, no data fee => balance is unchanged.
    assert_eq!(caller_account.data.info.balance, U256::from(70_000));
>>>>>>> 132de3cd

    Ok(())
}<|MERGE_RESOLUTION|>--- conflicted
+++ resolved
@@ -1,13 +1,9 @@
 use crate::{
     builder::ScrollBuilder,
     handler::ScrollHandler,
-<<<<<<< HEAD
     l1block::*,
     test_utils::{context, ScrollContextTestUtils, CALLER},
-=======
-    test_utils::{context_with_funds, CALLER},
     transaction::SYSTEM_ADDRESS,
->>>>>>> 132de3cd
     ScrollSpecId,
 };
 use std::{boxed::Box, vec};
@@ -55,7 +51,29 @@
 }
 
 #[test]
-<<<<<<< HEAD
+fn test_no_rollup_fee_for_system_tx() -> Result<(), Box<dyn core::error::Error>> {
+    let ctx = context()
+        .with_funds(U256::from(70_000))
+        .modify_cfg_chained(|cfg| cfg.spec = ScrollSpecId::CURIE)
+        .modify_tx_chained(|tx| {
+            tx.base.caller = SYSTEM_ADDRESS;
+            tx.base.gas_price = 0
+        });
+
+    let mut evm = ctx.clone().build_scroll();
+    let handler = ScrollHandler::<_, EVMError<_>, EthFrame<_, _, _>>::new();
+
+    handler.pre_execution(&mut evm).unwrap();
+
+    let caller_account = evm.ctx().journal().load_account(CALLER)?;
+
+    // gas price is 0, no data fee => balance is unchanged.
+    assert_eq!(caller_account.data.info.balance, U256::from(70_000));
+
+    Ok(())
+}
+
+#[test]
 fn test_should_deduct_correct_fees_feynman() -> Result<(), Box<dyn core::error::Error>> {
     let initial_funds = U256::from(70_000);
     let compression_ratio = U256::from(5_000_000_000u64);
@@ -76,15 +94,6 @@
         .modify_tx_chained(|tx| tx.compression_ratio = Some(compression_ratio))
         .with_gas_oracle_config(gas_oracle)
         .with_tx_payload(tx_payload.into());
-=======
-fn test_no_rollup_fee_for_system_tx() -> Result<(), Box<dyn core::error::Error>> {
-    let ctx = context_with_funds(U256::from(70_000))
-        .modify_cfg_chained(|cfg| cfg.spec = ScrollSpecId::CURIE)
-        .modify_tx_chained(|tx| {
-            tx.base.caller = SYSTEM_ADDRESS;
-            tx.base.gas_price = 0
-        });
->>>>>>> 132de3cd
 
     let mut evm = ctx.clone().build_scroll();
     let handler = ScrollHandler::<_, EVMError<_>, EthFrame<_, _, _>>::new();
@@ -93,14 +102,9 @@
 
     let caller_account = evm.ctx().journal().load_account(CALLER)?;
 
-<<<<<<< HEAD
     // cost is 21k + 6k (applying 2x penalty).
     let balance_diff = initial_funds.saturating_sub(caller_account.data.info.balance);
     assert_eq!(balance_diff, U256::from(27000));
-=======
-    // gas price is 0, no data fee => balance is unchanged.
-    assert_eq!(caller_account.data.info.balance, U256::from(70_000));
->>>>>>> 132de3cd
 
     Ok(())
 }