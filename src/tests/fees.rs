use crate::{
    builder::ScrollBuilder,
    handler::ScrollHandler,
<<<<<<< HEAD
    l1block::*,
    test_utils::{context, ScrollContextTestUtils, CALLER},
    transaction::SYSTEM_ADDRESS,
    ScrollSpecId,
};
use std::{boxed::Box, vec};

=======
    test_utils::{context, context_with_funds, BENEFICIARY, CALLER},
    transaction::SYSTEM_ADDRESS,
    ScrollSpecId,
};
>>>>>>> c8962b91
use revm::{
    context::{result::EVMError, ContextTr, JournalTr},
    handler::{EthFrame, EvmTr, FrameResult, Handler},
    interpreter::{CallOutcome, Gas, InstructionResult, InterpreterResult},
};
use revm_primitives::U256;
use std::boxed::Box;

#[test]
fn test_should_deduct_correct_fees_bernoulli() -> Result<(), Box<dyn core::error::Error>> {
    let ctx = context()
        .with_funds(U256::from(30_000))
        .modify_cfg_chained(|cfg| cfg.spec = ScrollSpecId::BERNOULLI);
    let mut evm = ctx.clone().build_scroll();
    let handler = ScrollHandler::<_, EVMError<_>, EthFrame<_, _, _>>::new();

    handler.pre_execution(&mut evm).unwrap();

    let caller_account = evm.ctx().journal().load_account(CALLER)?;

    // cost is 21k + 1012 (shanghai l1 cost).
    assert_eq!(caller_account.data.info.balance, U256::from(7988));

    Ok(())
}

#[test]
fn test_should_deduct_correct_fees_curie() -> Result<(), Box<dyn core::error::Error>> {
    let ctx = context()
        .with_funds(U256::from(70_000))
        .modify_cfg_chained(|cfg| cfg.spec = ScrollSpecId::CURIE);
    let mut evm = ctx.clone().build_scroll();
    let handler = ScrollHandler::<_, EVMError<_>, EthFrame<_, _, _>>::new();

    handler.pre_execution(&mut evm).unwrap();

    let caller_account = evm.ctx().journal().load_account(CALLER)?;

    // cost is 21k + 40k (curie l1 cost).
    assert_eq!(caller_account.data.info.balance, U256::from(9000));

    Ok(())
}

#[test]
fn test_no_rollup_fee_for_system_tx() -> Result<(), Box<dyn core::error::Error>> {
    let ctx = context()
        .with_funds(U256::from(70_000))
        .modify_cfg_chained(|cfg| cfg.spec = ScrollSpecId::CURIE)
        .modify_tx_chained(|tx| {
            tx.base.caller = SYSTEM_ADDRESS;
            tx.base.gas_price = 0
        });

    let mut evm = ctx.clone().build_scroll();
    let handler = ScrollHandler::<_, EVMError<_>, EthFrame<_, _, _>>::new();

    handler.pre_execution(&mut evm).unwrap();

    let caller_account = evm.ctx().journal().load_account(CALLER)?;

    // gas price is 0, no data fee => balance is unchanged.
    assert_eq!(caller_account.data.info.balance, U256::from(70_000));

    Ok(())
}

#[test]
<<<<<<< HEAD
fn test_should_deduct_correct_fees_feynman() -> Result<(), Box<dyn core::error::Error>> {
    let initial_funds = U256::from(70_000);
    let compression_ratio = U256::from(5_000_000_000u64);
    let tx_payload = vec![0u8; 100];

    let gas_oracle = vec![
        (L1_BASE_FEE_SLOT, U256::from(1_000_000_000u64)),
        (L1_BLOB_BASE_FEE_SLOT, U256::from(1_000_000_000u64)),
        (L1_COMMIT_SCALAR_SLOT, U256::from(10)),
        (L1_BLOB_SCALAR_SLOT, U256::from(20)),
        (PENALTY_THRESHOLD_SLOT, U256::from(6_000_000_000u64)),
        (PENALTY_FACTOR_SLOT, U256::from(2_000_000_000u64)),
    ];

    let ctx = context()
        .with_funds(initial_funds)
        .modify_cfg_chained(|cfg| cfg.spec = ScrollSpecId::FEYNMAN)
        .modify_tx_chained(|tx| tx.compression_ratio = Some(compression_ratio))
        .with_gas_oracle_config(gas_oracle)
        .with_tx_payload(tx_payload.into());

    let mut evm = ctx.clone().build_scroll();
    let handler = ScrollHandler::<_, EVMError<_>, EthFrame<_, _, _>>::new();

    handler.pre_execution(&mut evm).unwrap();

    let caller_account = evm.ctx().journal().load_account(CALLER)?;

    // cost is 21k + 6k (applying 2x penalty).
    let balance_diff = initial_funds.saturating_sub(caller_account.data.info.balance);
    assert_eq!(balance_diff, U256::from(27000));
=======
fn test_reward_beneficiary_system_tx() -> Result<(), Box<dyn core::error::Error>> {
    let ctx = context()
        .modify_cfg_chained(|cfg| cfg.spec = ScrollSpecId::CURIE)
        .modify_tx_chained(|tx| tx.base.caller = SYSTEM_ADDRESS);

    let mut evm = ctx.build_scroll();
    let handler = ScrollHandler::<_, EVMError<_>, EthFrame<_, _, _>>::new();
    let gas = Gas::new_spent(21000);
    let mut result = FrameResult::Call(CallOutcome::new(
        InterpreterResult { result: InstructionResult::Return, output: Default::default(), gas },
        0..0,
    ));
    handler.load_accounts(&mut evm)?;
    handler.reward_beneficiary(&mut evm, &mut result)?;

    // beneficiary receives gas (if any), but not rollup fee
    let beneficiary = evm.ctx().journal().load_account(BENEFICIARY)?;
    assert_eq!(beneficiary.info.balance, U256::from(21000));
>>>>>>> c8962b91

    Ok(())
}<|MERGE_RESOLUTION|>--- conflicted
+++ resolved
@@ -1,27 +1,18 @@
 use crate::{
     builder::ScrollBuilder,
     handler::ScrollHandler,
-<<<<<<< HEAD
     l1block::*,
-    test_utils::{context, ScrollContextTestUtils, CALLER},
+    test_utils::{context, ScrollContextTestUtils, BENEFICIARY, CALLER},
     transaction::SYSTEM_ADDRESS,
     ScrollSpecId,
 };
-use std::{boxed::Box, vec};
-
-=======
-    test_utils::{context, context_with_funds, BENEFICIARY, CALLER},
-    transaction::SYSTEM_ADDRESS,
-    ScrollSpecId,
-};
->>>>>>> c8962b91
 use revm::{
     context::{result::EVMError, ContextTr, JournalTr},
     handler::{EthFrame, EvmTr, FrameResult, Handler},
     interpreter::{CallOutcome, Gas, InstructionResult, InterpreterResult},
 };
 use revm_primitives::U256;
-use std::boxed::Box;
+use std::{boxed::Box, vec};
 
 #[test]
 fn test_should_deduct_correct_fees_bernoulli() -> Result<(), Box<dyn core::error::Error>> {
@@ -83,7 +74,29 @@
 }
 
 #[test]
-<<<<<<< HEAD
+fn test_reward_beneficiary_system_tx() -> Result<(), Box<dyn core::error::Error>> {
+    let ctx = context()
+        .modify_cfg_chained(|cfg| cfg.spec = ScrollSpecId::CURIE)
+        .modify_tx_chained(|tx| tx.base.caller = SYSTEM_ADDRESS);
+
+    let mut evm = ctx.build_scroll();
+    let handler = ScrollHandler::<_, EVMError<_>, EthFrame<_, _, _>>::new();
+    let gas = Gas::new_spent(21000);
+    let mut result = FrameResult::Call(CallOutcome::new(
+        InterpreterResult { result: InstructionResult::Return, output: Default::default(), gas },
+        0..0,
+    ));
+    handler.load_accounts(&mut evm)?;
+    handler.reward_beneficiary(&mut evm, &mut result)?;
+
+    // beneficiary receives gas (if any), but not rollup fee
+    let beneficiary = evm.ctx().journal().load_account(BENEFICIARY)?;
+    assert_eq!(beneficiary.info.balance, U256::from(21000));
+
+    Ok(())
+}
+
+#[test]
 fn test_should_deduct_correct_fees_feynman() -> Result<(), Box<dyn core::error::Error>> {
     let initial_funds = U256::from(70_000);
     let compression_ratio = U256::from(5_000_000_000u64);
@@ -115,26 +128,6 @@
     // cost is 21k + 6k (applying 2x penalty).
     let balance_diff = initial_funds.saturating_sub(caller_account.data.info.balance);
     assert_eq!(balance_diff, U256::from(27000));
-=======
-fn test_reward_beneficiary_system_tx() -> Result<(), Box<dyn core::error::Error>> {
-    let ctx = context()
-        .modify_cfg_chained(|cfg| cfg.spec = ScrollSpecId::CURIE)
-        .modify_tx_chained(|tx| tx.base.caller = SYSTEM_ADDRESS);
-
-    let mut evm = ctx.build_scroll();
-    let handler = ScrollHandler::<_, EVMError<_>, EthFrame<_, _, _>>::new();
-    let gas = Gas::new_spent(21000);
-    let mut result = FrameResult::Call(CallOutcome::new(
-        InterpreterResult { result: InstructionResult::Return, output: Default::default(), gas },
-        0..0,
-    ));
-    handler.load_accounts(&mut evm)?;
-    handler.reward_beneficiary(&mut evm, &mut result)?;
-
-    // beneficiary receives gas (if any), but not rollup fee
-    let beneficiary = evm.ctx().journal().load_account(BENEFICIARY)?;
-    assert_eq!(beneficiary.info.balance, U256::from(21000));
->>>>>>> c8962b91
 
     Ok(())
 }