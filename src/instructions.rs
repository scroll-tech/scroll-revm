--- conflicted
+++ resolved
@@ -89,17 +89,10 @@
 ///
 /// If the requested block number is the current block number, a future block number or a block
 /// number older than `BLOCK_HASH_HISTORY` we return 0.
-<<<<<<< HEAD
-fn blockhash<WIRE: InterpreterTypes, H: Host>(context: InstructionContext<'_, H, WIRE>) {
-    let host = context.host;
-    let interpreter = context.interpreter;
-
-=======
-fn blockhash<WIRE: InterpreterTypes, H: ScrollContextTr>(
-    interpreter: &mut Interpreter<WIRE>,
-    host: &mut H,
-) {
->>>>>>> 6c1942f9
+fn blockhash<WIRE: InterpreterTypes, H: ScrollContextTr>(context: InstructionContext<'_, H, WIRE>) {
+    let host = context.host;
+    let interpreter = context.interpreter;
+
     gas!(interpreter, gas::BLOCKHASH);
     popn_top!([], number, interpreter);
 
@@ -129,15 +122,16 @@
         _ => {
             // sload assumes that the account is present in the journal
             if host.load_account_delegated(HISTORY_STORAGE_ADDRESS).is_none() {
-                interpreter.control.set_instruction_result(InstructionResult::FatalExternalError);
+                interpreter.halt(InstructionResult::FatalExternalError);
                 return;
             };
 
             // index in system contract ring buffer storage is block_number % HISTORY_SERVE_WINDOW
+            let requested_block_number_u64 = as_u64_saturated!(requested_number);
             let index = requested_block_number_u64.wrapping_rem(HISTORY_SERVE_WINDOW);
 
             let Some(value) = host.sload(HISTORY_STORAGE_ADDRESS, U256::from(index)) else {
-                interpreter.control.set_instruction_result(InstructionResult::FatalExternalError);
+                interpreter.halt(InstructionResult::FatalExternalError);
                 return;
             };
 
