use crate::ScrollSpecId;

use revm::{
    primitives::{address, Address, U256},
    Database,
};

// CONSTANTS
// ================================================================================================

/// The cost of a zero byte in calldata.
const ZERO_BYTE_COST: u64 = 4;

/// The cost of a non-zero byte in calldata.
const NON_ZERO_BYTE_COST: u64 = 16;

/// The extra cost of committing a transaction on L1.
const TX_L1_COMMIT_EXTRA_COST: U256 = U256::from_limbs([64u64, 0, 0, 0]);

/// The precision used for L1 fee calculations.
pub const TX_L1_FEE_PRECISION: u64 = 1_000_000_000u64;
pub const TX_L1_FEE_PRECISION_U256: U256 = U256::from_limbs([TX_L1_FEE_PRECISION, 0, 0, 0]);

/// The L1 gas price oracle address.
pub const L1_GAS_PRICE_ORACLE_ADDRESS: Address =
    address!("5300000000000000000000000000000000000002");

/// The L1 base fee storage slot.
pub const L1_BASE_FEE_SLOT: U256 = U256::from_limbs([1u64, 0, 0, 0]);

/// The L1 fee overhead storage slot.
pub const L1_OVERHEAD_SLOT: U256 = U256::from_limbs([2u64, 0, 0, 0]);

/// The L1 fee scalar storage slot.
pub const L1_SCALAR_SLOT: U256 = U256::from_limbs([3u64, 0, 0, 0]);

/// The L1 blob base fee storage slot.
pub const L1_BLOB_BASE_FEE_SLOT: U256 = U256::from_limbs([5u64, 0, 0, 0]);

/// The L1 commit scalar storage slot.
///
/// Post-FEYNMAN this represents the exec_scalar.
pub const L1_COMMIT_SCALAR_SLOT: U256 = U256::from_limbs([6u64, 0, 0, 0]);

/// The L1 blob scalar storage slot.
pub const L1_BLOB_SCALAR_SLOT: U256 = U256::from_limbs([7u64, 0, 0, 0]);

/// The compression penalty threshold storage slot.
pub const PENALTY_THRESHOLD_SLOT: U256 = U256::from_limbs([9u64, 0, 0, 0]);

/// The compression penalty factor storage slot.
pub const PENALTY_FACTOR_SLOT: U256 = U256::from_limbs([10u64, 0, 0, 0]);

const U64_MAX: U256 = U256::from_limbs([u64::MAX, 0, 0, 0]);

// L1 BLOCK INFO
// ================================================================================================

/// A struct that holds the L1 block information.
///
/// This struct is used to calculate the gas cost of a transaction based on L1 block data posted on
/// L2.
#[derive(Clone, Default, Debug, PartialEq, Eq)]
pub struct L1BlockInfo {
    /// The current L1 base fee.
    pub l1_base_fee: U256,
    /// The current L1 fee overhead.
    pub l1_fee_overhead: U256,
    /// The current L1 fee scalar.
    pub l1_base_fee_scalar: U256,
    /// The current L1 blob base fee, None if before Curie.
    pub l1_blob_base_fee: Option<U256>,
    /// The current L1 commit scalar, None if before Curie.
    pub l1_commit_scalar: Option<U256>,
    /// The current L1 blob scalar, None if before Curie.
    pub l1_blob_scalar: Option<U256>,
    /// The current call data gas (l1_blob_scalar * l1_base_fee), None if before Curie.
    pub calldata_gas: Option<U256>,
    /// The current compression penalty threshold, None if before Feynman.
    pub penalty_threshold: Option<U256>,
    /// The current compression penalty factor, None if before Feynman.
    pub penalty_factor: Option<U256>,
}

impl L1BlockInfo {
    /// Try to fetch the L1 block info from the database.
    pub fn try_fetch<DB: Database>(
        db: &mut DB,
        spec_id: ScrollSpecId,
    ) -> Result<L1BlockInfo, DB::Error> {
        let l1_base_fee = db.storage(L1_GAS_PRICE_ORACLE_ADDRESS, L1_BASE_FEE_SLOT)?;
        let l1_fee_overhead = db.storage(L1_GAS_PRICE_ORACLE_ADDRESS, L1_OVERHEAD_SLOT)?;
        let l1_base_fee_scalar = db.storage(L1_GAS_PRICE_ORACLE_ADDRESS, L1_SCALAR_SLOT)?;

        // If Curie is not enabled, return the L1 block info without Curie fields.
        if !spec_id.is_enabled_in(ScrollSpecId::CURIE) {
            return Ok(L1BlockInfo {
                l1_base_fee,
                l1_fee_overhead,
                l1_base_fee_scalar,
                ..Default::default()
            });
        }

        let l1_blob_base_fee = db.storage(L1_GAS_PRICE_ORACLE_ADDRESS, L1_BLOB_BASE_FEE_SLOT)?;
        let l1_commit_scalar = db.storage(L1_GAS_PRICE_ORACLE_ADDRESS, L1_COMMIT_SCALAR_SLOT)?;
        let l1_blob_scalar = db.storage(L1_GAS_PRICE_ORACLE_ADDRESS, L1_BLOB_SCALAR_SLOT)?;
        let calldata_gas = l1_commit_scalar.saturating_mul(l1_base_fee);

        // If Feynman is not enabled, return the L1 block info without Feynman fields.
        if !spec_id.is_enabled_in(ScrollSpecId::FEYNMAN) {
            return Ok(L1BlockInfo {
                l1_base_fee,
                l1_fee_overhead,
                l1_base_fee_scalar,
                l1_blob_base_fee: Some(l1_blob_base_fee),
                l1_commit_scalar: Some(l1_commit_scalar),
                l1_blob_scalar: Some(l1_blob_scalar),
                calldata_gas: Some(calldata_gas),
                ..Default::default()
            });
        }

        let penalty_threshold = db.storage(L1_GAS_PRICE_ORACLE_ADDRESS, PENALTY_THRESHOLD_SLOT)?;
        let penalty_factor = db.storage(L1_GAS_PRICE_ORACLE_ADDRESS, PENALTY_FACTOR_SLOT)?;

        Ok(L1BlockInfo {
            l1_base_fee,
            l1_fee_overhead,
            l1_base_fee_scalar,
            l1_blob_base_fee: Some(l1_blob_base_fee),
            l1_commit_scalar: Some(l1_commit_scalar),
            l1_blob_scalar: Some(l1_blob_scalar),
            calldata_gas: Some(calldata_gas),
            penalty_threshold: Some(penalty_threshold),
            penalty_factor: Some(penalty_factor),
        })
    }

    /// Calculate the data gas for posting the transaction on L1. Calldata costs 16 gas per non-zero
    /// byte and 4 gas per zero byte.
    pub fn data_gas(&self, input: &[u8], spec_id: ScrollSpecId) -> U256 {
        if !spec_id.is_enabled_in(ScrollSpecId::CURIE) {
            U256::from(input.iter().fold(0, |acc, byte| {
                acc + if *byte == 0x00 { ZERO_BYTE_COST } else { NON_ZERO_BYTE_COST }
            }))
            .saturating_add(self.l1_fee_overhead)
            .saturating_add(TX_L1_COMMIT_EXTRA_COST)
        } else {
            U256::from(input.len())
                .saturating_mul(
                    self.l1_blob_base_fee.expect("l1_blob_base_fee should be set in Curie"),
                )
                .saturating_mul(self.l1_blob_scalar.expect("l1_blob_scalar should be set in Curie"))
        }
    }

    fn calculate_tx_l1_cost_shanghai(&self, input: &[u8], spec_id: ScrollSpecId) -> U256 {
        let tx_l1_gas = self.data_gas(input, spec_id);
        tx_l1_gas
            .saturating_mul(self.l1_base_fee)
            .saturating_mul(self.l1_base_fee_scalar)
            .wrapping_div(TX_L1_FEE_PRECISION_U256)
    }

    fn calculate_tx_l1_cost_curie(&self, input: &[u8], spec_id: ScrollSpecId) -> U256 {
        // "commitScalar * l1BaseFee + blobScalar * _data.length * l1BlobBaseFee"
        let blob_gas = self.data_gas(input, spec_id);

        self.calldata_gas.unwrap().saturating_add(blob_gas).wrapping_div(TX_L1_FEE_PRECISION_U256)
    }

    fn calculate_tx_l1_cost_feynman(
        &self,
        input: &[u8],
        spec_id: ScrollSpecId,
        compression_ratio: U256,
    ) -> U256 {
        // rollup_fee(tx) = size(tx) * (component_exec + component_blob) * penalty(tx)
        //
        // - size(tx): denotes the size of the signed tx.
        //
        // - component_exec: The component that accounts towards committing this tx as part of a L2
        // batch as well as gas costs for the eventual on-chain proof verification.
        //
        // => component_exec = exec_scalar * l1_base_fee
        //    where exec_scalar = compression_scalar * (commit_scalar + verification_scalar)
        //
        // - component_blob: The component that accounts the costs associated with data
        // availability, i.e. the costs of posting this tx's data in the EIP-4844 blob.
        //
        // => component_blob = compressed_blob_scalar * l1_blob_base_fee
        //    where compressed_blob_scalar = compression_scalar * blob_scalar
        //
        // Note that the same slots for L1_COMMIT_SCALAR_SLOT and L1_BLOB_SCALAR_SLOT are
        // re-used for the new exec_scalar and compressed_blob_scalar values post-FEYNMAN.
        //
        // - penalty(tx): A compression penalty based on the transaction's compression ratio.
        //
        // => penalty(tx) = compression_ratio(tx) >= penalty_threshold ? 1 : penalty_factor
        //    where compression_ratio(tx) = size(tx) / size(zstd(tx))
        //
        // Note that commit_scalar (exec_scalar), blob_scalar (compressed_blob_scalar),
        // compression_ratio, penalty_threshold, penalty_factor, penalty are all scaled
        // by TX_L1_FEE_PRECISION_U256 (1e9) to avoid losing precision.

        assert!(
            compression_ratio >= TX_L1_FEE_PRECISION_U256,
            "transaction compression ratio must be greater or equal to {TX_L1_FEE_PRECISION_U256:?} - compression ratio: {compression_ratio:?}"
        );

        let exec_scalar = self
            .l1_commit_scalar
            .unwrap_or_else(|| panic!("missing exec scalar in spec_id={spec_id:?}"));

        let compressed_blob_scalar = self
            .l1_blob_scalar
            .unwrap_or_else(|| panic!("missing l1 blob scalar in spec_id={spec_id:?}"));

        let l1_blob_base_fee = self
            .l1_blob_base_fee
<<<<<<< HEAD
            .unwrap_or_else(|| panic!("missing l1 blob base fee in spec_id={spec_id:?}",));

        let penalty_threshold = self
            .penalty_threshold
            .unwrap_or_else(|| panic!("missing penalty threshold in spec_id={spec_id:?}",));

        let penalty_factor = self
            .penalty_factor
            .unwrap_or_else(|| panic!("missing penalty factor in spec_id={spec_id:?}",));
=======
            .unwrap_or_else(|| panic!("missing l1 blob base fee in spec_id={spec_id:?}"));

        let penalty_threshold = self
            .penalty_threshold
            .unwrap_or_else(|| panic!("missing penalty threshold in spec_id={spec_id:?}"));

        let penalty_factor = self
            .penalty_factor
            .unwrap_or_else(|| panic!("missing penalty factor in spec_id={spec_id:?}"));
>>>>>>> 6c1942f9

        let tx_size = U256::from(input.len());

        let component_exec = exec_scalar.saturating_mul(self.l1_base_fee);
        let component_blob = compressed_blob_scalar.saturating_mul(l1_blob_base_fee);
        let fee_per_byte = component_exec.saturating_add(component_blob);

        let penalty = if compression_ratio >= penalty_threshold {
            TX_L1_FEE_PRECISION_U256
        } else {
            penalty_factor
        };

        tx_size
            .saturating_mul(fee_per_byte)
            .saturating_mul(penalty)
            .wrapping_div(TX_L1_FEE_PRECISION_U256) // account for scalars
            .wrapping_div(TX_L1_FEE_PRECISION_U256) // account for penalty
    }

    /// Calculate the gas cost of a transaction based on L1 block data posted on L2.
    pub fn calculate_tx_l1_cost(
        &self,
        input: &[u8],
        spec_id: ScrollSpecId,
        compression_ratio: Option<U256>,
    ) -> U256 {
        let l1_cost = if !spec_id.is_enabled_in(ScrollSpecId::CURIE) {
            self.calculate_tx_l1_cost_shanghai(input, spec_id)
        } else if !spec_id.is_enabled_in(ScrollSpecId::FEYNMAN) {
            self.calculate_tx_l1_cost_curie(input, spec_id)
        } else {
            let compression_ratio = compression_ratio.unwrap_or_else(|| {
<<<<<<< HEAD
                panic!("compression ratio should be set in spec_id={spec_id:?}",)
=======
                panic!("compression ratio should be set in spec_id={spec_id:?}")
>>>>>>> 6c1942f9
            });
            self.calculate_tx_l1_cost_feynman(input, spec_id, compression_ratio)
        };
        l1_cost.min(U64_MAX)
    }
}<|MERGE_RESOLUTION|>--- conflicted
+++ resolved
@@ -219,17 +219,6 @@
 
         let l1_blob_base_fee = self
             .l1_blob_base_fee
-<<<<<<< HEAD
-            .unwrap_or_else(|| panic!("missing l1 blob base fee in spec_id={spec_id:?}",));
-
-        let penalty_threshold = self
-            .penalty_threshold
-            .unwrap_or_else(|| panic!("missing penalty threshold in spec_id={spec_id:?}",));
-
-        let penalty_factor = self
-            .penalty_factor
-            .unwrap_or_else(|| panic!("missing penalty factor in spec_id={spec_id:?}",));
-=======
             .unwrap_or_else(|| panic!("missing l1 blob base fee in spec_id={spec_id:?}"));
 
         let penalty_threshold = self
@@ -239,7 +228,6 @@
         let penalty_factor = self
             .penalty_factor
             .unwrap_or_else(|| panic!("missing penalty factor in spec_id={spec_id:?}"));
->>>>>>> 6c1942f9
 
         let tx_size = U256::from(input.len());
 
@@ -273,11 +261,7 @@
             self.calculate_tx_l1_cost_curie(input, spec_id)
         } else {
             let compression_ratio = compression_ratio.unwrap_or_else(|| {
-<<<<<<< HEAD
-                panic!("compression ratio should be set in spec_id={spec_id:?}",)
-=======
                 panic!("compression ratio should be set in spec_id={spec_id:?}")
->>>>>>> 6c1942f9
             });
             self.calculate_tx_l1_cost_feynman(input, spec_id, compression_ratio)
         };
