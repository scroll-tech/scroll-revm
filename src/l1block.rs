use crate::ScrollSpecId;

use revm::{
    primitives::{address, Address, U256},
    Database,
};

// CONSTANTS
// ================================================================================================

/// The cost of a zero byte in calldata.
const ZERO_BYTE_COST: u64 = 4;

/// The cost of a non-zero byte in calldata.
const NON_ZERO_BYTE_COST: u64 = 16;

/// The extra cost of committing a transaction on L1.
const TX_L1_COMMIT_EXTRA_COST: U256 = U256::from_limbs([64u64, 0, 0, 0]);

/// The precision used for L1 fee calculations.
const TX_L1_FEE_PRECISION: U256 = U256::from_limbs([1_000_000_000u64, 0, 0, 0]);

/// The L1 gas price oracle address.
pub const L1_GAS_PRICE_ORACLE_ADDRESS: Address =
    address!("5300000000000000000000000000000000000002");

/// The L1 base fee storage slot.
const L1_BASE_FEE_SLOT: U256 = U256::from_limbs([1u64, 0, 0, 0]);

/// The L1 fee overhead storage slot.
const L1_OVERHEAD_SLOT: U256 = U256::from_limbs([2u64, 0, 0, 0]);

/// The L1 fee scalar storage slot.
const L1_SCALAR_SLOT: U256 = U256::from_limbs([3u64, 0, 0, 0]);

/// The L1 blob base fee storage slot.
const L1_BLOB_BASE_FEE_SLOT: U256 = U256::from_limbs([5u64, 0, 0, 0]);

/// The L1 commit scalar storage slot.
///
/// Post-FEYNMAN this represents the exec_scalar.
const L1_COMMIT_SCALAR_SLOT: U256 = U256::from_limbs([6u64, 0, 0, 0]);

/// The L1 blob scalar storage slot.
const L1_BLOB_SCALAR_SLOT: U256 = U256::from_limbs([7u64, 0, 0, 0]);

const U64_MAX: U256 = U256::from_limbs([u64::MAX, 0, 0, 0]);

// L1 BLOCK INFO
// ================================================================================================

/// A struct that holds the L1 block information.
///
/// This struct is used to calculate the gas cost of a transaction based on L1 block data posted on
/// L2.
#[derive(Clone, Default, Debug, PartialEq, Eq)]
pub struct L1BlockInfo {
    /// The current L1 base fee.
    pub l1_base_fee: U256,
    /// The current L1 fee overhead.
    pub l1_fee_overhead: U256,
    /// The current L1 fee scalar.
    pub l1_base_fee_scalar: U256,
    /// The current L1 blob base fee, None if before Curie.
    pub l1_blob_base_fee: Option<U256>,
    /// The current L1 commit scalar, None if before Curie.
    pub l1_commit_scalar: Option<U256>,
    /// The current L1 blob scalar, None if before Curie.
    pub l1_blob_scalar: Option<U256>,
    /// The current call data gas (l1_blob_scalar * l1_base_fee), None if before Curie.
    pub calldata_gas: Option<U256>,
}

impl L1BlockInfo {
    /// Try to fetch the L1 block info from the database.
    pub fn try_fetch<DB: Database>(
        db: &mut DB,
        spec_id: ScrollSpecId,
    ) -> Result<L1BlockInfo, DB::Error> {
        let l1_base_fee = db.storage(L1_GAS_PRICE_ORACLE_ADDRESS, L1_BASE_FEE_SLOT)?;
        let l1_fee_overhead = db.storage(L1_GAS_PRICE_ORACLE_ADDRESS, L1_OVERHEAD_SLOT)?;
        let l1_base_fee_scalar = db.storage(L1_GAS_PRICE_ORACLE_ADDRESS, L1_SCALAR_SLOT)?;

        // If Curie is not enabled, return the L1 block info without Curie fields.
        if !spec_id.is_enabled_in(ScrollSpecId::CURIE) {
            return Ok(L1BlockInfo {
                l1_base_fee,
                l1_fee_overhead,
                l1_base_fee_scalar,
                ..Default::default()
            });
        }

        let l1_blob_base_fee = db.storage(L1_GAS_PRICE_ORACLE_ADDRESS, L1_BLOB_BASE_FEE_SLOT)?;
        let l1_commit_scalar = db.storage(L1_GAS_PRICE_ORACLE_ADDRESS, L1_COMMIT_SCALAR_SLOT)?;
        let l1_blob_scalar = db.storage(L1_GAS_PRICE_ORACLE_ADDRESS, L1_BLOB_SCALAR_SLOT)?;
        let calldata_gas = l1_commit_scalar.saturating_mul(l1_base_fee);

        Ok(L1BlockInfo {
            l1_base_fee,
            l1_fee_overhead,
            l1_base_fee_scalar,
            l1_blob_base_fee: Some(l1_blob_base_fee),
            l1_commit_scalar: Some(l1_commit_scalar),
            l1_blob_scalar: Some(l1_blob_scalar),
            calldata_gas: Some(calldata_gas),
        })
    }

    /// Calculate the data gas for posting the transaction on L1. Calldata costs 16 gas per non-zero
    /// byte and 4 gas per zero byte.
    pub fn data_gas(&self, input: &[u8], spec_id: ScrollSpecId) -> U256 {
        if !spec_id.is_enabled_in(ScrollSpecId::CURIE) {
            U256::from(input.iter().fold(0, |acc, byte| {
                acc + if *byte == 0x00 { ZERO_BYTE_COST } else { NON_ZERO_BYTE_COST }
            }))
            .saturating_add(self.l1_fee_overhead)
            .saturating_add(TX_L1_COMMIT_EXTRA_COST)
        } else {
            U256::from(input.len())
                .saturating_mul(
                    self.l1_blob_base_fee.expect("l1_blob_base_fee should be set in Curie"),
                )
                .saturating_mul(self.l1_blob_scalar.expect("l1_blob_scalar should be set in Curie"))
        }
    }

    fn calculate_tx_l1_cost_shanghai(&self, input: &[u8], spec_id: ScrollSpecId) -> U256 {
        let tx_l1_gas = self.data_gas(input, spec_id);
        tx_l1_gas
            .saturating_mul(self.l1_base_fee)
            .saturating_mul(self.l1_base_fee_scalar)
            .wrapping_div(TX_L1_FEE_PRECISION)
    }

    fn calculate_tx_l1_cost_curie(&self, input: &[u8], spec_id: ScrollSpecId) -> U256 {
        // "commitScalar * l1BaseFee + blobScalar * _data.length * l1BlobBaseFee"
        let blob_gas = self.data_gas(input, spec_id);

        self.calldata_gas.unwrap().saturating_add(blob_gas).wrapping_div(TX_L1_FEE_PRECISION)
    }

    fn calculate_tx_l1_cost_feynman(&self, input: &[u8], spec_id: ScrollSpecId) -> U256 {
        // rollup_fee(tx) = compression_ratio(tx) * size(tx) * (component_exec + component_blob)
        //
        // - compression_ratio(tx): estimated compressibility of the signed tx data. The tx is
        // eventually a part of a L2 batch that should likely result in a better compression ratio,
        // however a conservative estimate is the size of zstd-encoding of the signed tx.
        //
        // - size(tx): denotes the size of the signed tx.
        //
        // - component_exec: The component that accounts towards commiting this tx as part of a L2
        // batch as well as gas costs for the eventual on-chain proof verification.
        // => (compression_scalar + commit_scalar + verification_scalar) * l1_base_fee
        // => (exec_scalar) * l1_base_fee
        //
        // - component_blob: The component that accounts the costs associated with data
        // availability, i.e. the costs of posting this tx's data in the EIP-4844 blob.
        // => (compression_scalar + blob_scalar) * l1_blob_base_fee
        // => (new_blob_scalar) * l1_blob_base_fee
        //
        // Note that the same slots for L1_COMMIT_SCALAR_SLOT and L1_BLOB_SCALAR_SLOT are
        // re-used/updated for the new values post-FEYNMAN.
        let component_exec = {
            let exec_scalar = self
                .l1_commit_scalar
                .unwrap_or_else(|| panic!("missing exec scalar in spec_id={:?}", spec_id));
            exec_scalar.saturating_mul(self.l1_base_fee)
        };
        let component_blob = {
            let blob_scalar = self
                .l1_blob_scalar
                .unwrap_or_else(|| panic!("missing l1 blob scalar in spec_id={:?}", spec_id));
            let blob_base_fee = self
                .l1_blob_base_fee
                .unwrap_or_else(|| panic!("missing l1 blob base fee in spec_id={:?}", spec_id));
            blob_scalar.saturating_mul(blob_base_fee)
        };

        // Assume compression_ratio = 1 until we have specification for estimating compression
        // ratio based on previous finalised batches.
        //
        // We use the `TX_L1_FEE_PRECISION` to allow fractions. We then divide the overall product
        // by the precision value as well.
        let compression_ratio = |_input: &[u8]| -> U256 { TX_L1_FEE_PRECISION };

        // size(tx) is just the length of the RLP-encoded signed tx data.
        let tx_size = |input: &[u8]| -> U256 { U256::from(input.len()) };

        compression_ratio(input)
            .saturating_mul(tx_size(input))
            .saturating_mul(component_exec.saturating_add(component_blob))
            .wrapping_div(TX_L1_FEE_PRECISION)
            .wrapping_div(TX_L1_FEE_PRECISION)
    }

    /// Calculate the gas cost of a transaction based on L1 block data posted on L2.
    pub fn calculate_tx_l1_cost(&self, input: &[u8], spec_id: ScrollSpecId) -> U256 {
        let l1_cost = if !spec_id.is_enabled_in(ScrollSpecId::CURIE) {
            self.calculate_tx_l1_cost_shanghai(input, spec_id)
        } else if !spec_id.is_enabled_in(ScrollSpecId::FEYNMAN) {
            self.calculate_tx_l1_cost_curie(input, spec_id)
<<<<<<< HEAD
        } else {
            self.calculate_tx_l1_cost_feynman(input, spec_id)
        }
=======
        };
        l1_cost.min(U64_MAX)
>>>>>>> 54e4e901
    }
}<|MERGE_RESOLUTION|>--- conflicted
+++ resolved
@@ -200,13 +200,9 @@
             self.calculate_tx_l1_cost_shanghai(input, spec_id)
         } else if !spec_id.is_enabled_in(ScrollSpecId::FEYNMAN) {
             self.calculate_tx_l1_cost_curie(input, spec_id)
-<<<<<<< HEAD
         } else {
             self.calculate_tx_l1_cost_feynman(input, spec_id)
-        }
-=======
         };
         l1_cost.min(U64_MAX)
->>>>>>> 54e4e901
     }
 }