use super::precompile_not_implemented;

<<<<<<< HEAD
use revm::{precompile::PrecompileWithAddress, primitives::Address};
=======
use revm::{
    precompile::{hash, PrecompileWithAddress},
    primitives::Address,
};
>>>>>>> 02737d10

pub mod sha256 {
    use super::*;
    use revm::precompile::PrecompileResult;

    /// SHA-256 precompile address
    pub const ADDRESS: Address = hash::SHA256.0;

<<<<<<< HEAD
    /// The SHA256 precompile address.
    pub const ADDRESS: Address = revm::precompile::hash::SHA256.0;

    // SHA256 SHANGHAI PRECOMPILE
    // --------------------------------------------------------------------------------------------

    /// The shanghai SHA256 precompile implementation with address.
    pub const SHANGHAI: PrecompileWithAddress = precompile_not_implemented(ADDRESS);

    // SHA256 BERNOULLI PRECOMPILE
    // --------------------------------------------------------------------------------------------

    /// The bernoulli SHA256 precompile implementation with address.
    pub const BERNOULLI: PrecompileWithAddress = PrecompileWithAddress(ADDRESS, run);

    pub fn run(input: &[u8], gas_limit: u64) -> PrecompileResult {
        cfg_if::cfg_if! {
            if #[cfg(all(target_os = "zkvm", not(target_vendor = "succinct"), target_arch = "riscv32", feature = "openvm"))] {
                use revm::precompile::{calc_linear_cost_u32, PrecompileError, PrecompileOutput};
                let cost = calc_linear_cost_u32(input.len(), 60, 12);
                if cost > gas_limit {
                        Err(PrecompileError::OutOfGas)
                } else {
                    let output = openvm_sha2::sha256(input);
                    Ok(PrecompileOutput::new(cost, output.to_vec().into()))
                }
            } else {
                revm::precompile::hash::sha256_run(input, gas_limit)
            }
        }
    }
=======
    /// The SHA256 precompile is not implemented in the Shanghai hardfork.
    pub const SHANGHAI: PrecompileWithAddress = precompile_not_implemented(ADDRESS);

    /// The bernoulli SHA256 precompile implementation with address.
    pub const BERNOULLI: PrecompileWithAddress = PrecompileWithAddress(ADDRESS, hash::sha256_run);
>>>>>>> 02737d10
}

pub mod ripemd160 {
    use super::*;

<<<<<<< HEAD
    // CONSTANTS
    // --------------------------------------------------------------------------------------------

    /// The RIPEMD160 precompile address.
    const ADDRESS: Address = revm::precompile::hash::RIPEMD160.0;

    // RIPEMD160 SHANGHAI PRECOMPILE
    // --------------------------------------------------------------------------------------------
=======
    /// The RIPEMD160 precompile address.
    pub const ADDRESS: Address = hash::RIPEMD160.0;
>>>>>>> 02737d10

    /// The shanghai RIPEMD160 precompile is not implemented in the Shanghai hardfork.
    ///
    /// This precompile is not implemented and will return `PrecompileError::Other("Precompile not
    /// implemented".into())`.
    pub const SHANGHAI: PrecompileWithAddress = precompile_not_implemented(ADDRESS);
}<|MERGE_RESOLUTION|>--- conflicted
+++ resolved
@@ -1,33 +1,18 @@
 use super::precompile_not_implemented;
 
-<<<<<<< HEAD
-use revm::{precompile::PrecompileWithAddress, primitives::Address};
-=======
 use revm::{
-    precompile::{hash, PrecompileWithAddress},
+    precompile::{hash, PrecompileResult, PrecompileWithAddress},
     primitives::Address,
 };
->>>>>>> 02737d10
 
 pub mod sha256 {
     use super::*;
-    use revm::precompile::PrecompileResult;
 
     /// SHA-256 precompile address
     pub const ADDRESS: Address = hash::SHA256.0;
 
-<<<<<<< HEAD
-    /// The SHA256 precompile address.
-    pub const ADDRESS: Address = revm::precompile::hash::SHA256.0;
-
-    // SHA256 SHANGHAI PRECOMPILE
-    // --------------------------------------------------------------------------------------------
-
-    /// The shanghai SHA256 precompile implementation with address.
+    /// The SHA256 precompile is not implemented in the Shanghai hardfork.
     pub const SHANGHAI: PrecompileWithAddress = precompile_not_implemented(ADDRESS);
-
-    // SHA256 BERNOULLI PRECOMPILE
-    // --------------------------------------------------------------------------------------------
 
     /// The bernoulli SHA256 precompile implementation with address.
     pub const BERNOULLI: PrecompileWithAddress = PrecompileWithAddress(ADDRESS, run);
@@ -38,41 +23,23 @@
                 use revm::precompile::{calc_linear_cost_u32, PrecompileError, PrecompileOutput};
                 let cost = calc_linear_cost_u32(input.len(), 60, 12);
                 if cost > gas_limit {
-                        Err(PrecompileError::OutOfGas)
+                    Err(PrecompileError::OutOfGas)
                 } else {
                     let output = openvm_sha2::sha256(input);
                     Ok(PrecompileOutput::new(cost, output.to_vec().into()))
                 }
             } else {
-                revm::precompile::hash::sha256_run(input, gas_limit)
+                hash::sha256_run(input, gas_limit)
             }
         }
     }
-=======
-    /// The SHA256 precompile is not implemented in the Shanghai hardfork.
-    pub const SHANGHAI: PrecompileWithAddress = precompile_not_implemented(ADDRESS);
-
-    /// The bernoulli SHA256 precompile implementation with address.
-    pub const BERNOULLI: PrecompileWithAddress = PrecompileWithAddress(ADDRESS, hash::sha256_run);
->>>>>>> 02737d10
 }
 
 pub mod ripemd160 {
     use super::*;
 
-<<<<<<< HEAD
-    // CONSTANTS
-    // --------------------------------------------------------------------------------------------
-
-    /// The RIPEMD160 precompile address.
-    const ADDRESS: Address = revm::precompile::hash::RIPEMD160.0;
-
-    // RIPEMD160 SHANGHAI PRECOMPILE
-    // --------------------------------------------------------------------------------------------
-=======
     /// The RIPEMD160 precompile address.
     pub const ADDRESS: Address = hash::RIPEMD160.0;
->>>>>>> 02737d10
 
     /// The shanghai RIPEMD160 precompile is not implemented in the Shanghai hardfork.
     ///
