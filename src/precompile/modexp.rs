use revm::{
    precompile::{
<<<<<<< HEAD
        modexp::{berlin_gas_calc, osaka_gas_calc, run_inner},
        u64_to_address,
=======
        modexp::{self, berlin_gas_calc, run_inner},
>>>>>>> 02737d10
        utilities::right_pad_with_offset,
        PrecompileError, PrecompileResult, PrecompileWithAddress,
    },
    primitives::{Address, U256},
};

/// The MODEXP precompile address.
pub const ADDRESS: Address = modexp::BYZANTIUM.0;

/// The maximum length of the input for the MODEXP precompile in BERNOULLI hardfork.
pub const BERNOULLI_LEN_LIMIT: U256 = U256::from_limbs([32, 0, 0, 0]);

/// The MODEXP precompile with BERNOULLI length limit rule.
pub const BERNOULLI: PrecompileWithAddress = PrecompileWithAddress(ADDRESS, bernoulli_run);

/// The bernoulli MODEXP precompile implementation.
///
/// # Errors
/// - `PrecompileError::Other("ModexpBaseOverflow: modexp base overflow".into())` if the base length
///   is greater than 32 bytes.
/// - `PrecompileError::Other("ModexpExpOverflow: modexp exp overflow".into())` if the exponent
///   length is greater than 32 bytes.
/// - `PrecompileError::Other("ModexpModOverflow: modexp mod overflow".into())` if the modulus
///   length is greater than 32 bytes.
pub fn bernoulli_run(input: &[u8], gas_limit: u64) -> PrecompileResult {
    let base_len = U256::from_be_bytes(right_pad_with_offset::<32>(input, 0).into_owned());
    let exp_len = U256::from_be_bytes(right_pad_with_offset::<32>(input, 32).into_owned());
    let mod_len = U256::from_be_bytes(right_pad_with_offset::<32>(input, 64).into_owned());

    // modexp temporarily only accepts inputs of 32 bytes (256 bits) or less
    if base_len > BERNOULLI_LEN_LIMIT {
        return Err(PrecompileError::Other("ModexpBaseOverflow: modexp base overflow".into()));
    }
    if exp_len > BERNOULLI_LEN_LIMIT {
        return Err(PrecompileError::Other("ModexpExpOverflow: modexp exp overflow".into()));
    }
    if mod_len > BERNOULLI_LEN_LIMIT {
        return Err(PrecompileError::Other("ModexpModOverflow: modexp mod overflow".into()));
    }

    const OSAKA: bool = false;
    run_inner::<_, OSAKA>(input, gas_limit, 200, berlin_gas_calc)
}

/// The feynman MODEXP precompile implementation with address.
pub const FEYNMAN: PrecompileWithAddress =
    PrecompileWithAddress(MODEXP_PRECOMPILE_ADDRESS, feynman_run);

pub fn feynman_run(input: &[u8], gas_limit: u64) -> PrecompileResult {
    const OSAKA: bool = true;
    run_inner::<_, OSAKA>(input, gas_limit, 500, osaka_gas_calc)
}<|MERGE_RESOLUTION|>--- conflicted
+++ resolved
@@ -1,11 +1,6 @@
 use revm::{
     precompile::{
-<<<<<<< HEAD
-        modexp::{berlin_gas_calc, osaka_gas_calc, run_inner},
-        u64_to_address,
-=======
-        modexp::{self, berlin_gas_calc, run_inner},
->>>>>>> 02737d10
+        modexp::{self, berlin_gas_calc, osaka_gas_calc, run_inner},
         utilities::right_pad_with_offset,
         PrecompileError, PrecompileResult, PrecompileWithAddress,
     },
@@ -51,8 +46,7 @@
 }
 
 /// The feynman MODEXP precompile implementation with address.
-pub const FEYNMAN: PrecompileWithAddress =
-    PrecompileWithAddress(MODEXP_PRECOMPILE_ADDRESS, feynman_run);
+pub const FEYNMAN: PrecompileWithAddress = PrecompileWithAddress(ADDRESS, feynman_run);
 
 pub fn feynman_run(input: &[u8], gas_limit: u64) -> PrecompileResult {
     const OSAKA: bool = true;
